use std::ops::Deref;

use async_trait::async_trait;
use bonsaidb_core::{
<<<<<<< HEAD
    arc_bytes::serde::Bytes,
    connection::{AccessPolicy, AsyncLowLevelConnection, QueryKey, Range, Sort},
    document::{DocumentId, OwnedDocument},
    keyvalue::AsyncKeyValue,
    permissions::Permissions,
    pubsub::AsyncPubSub,
    schema::{self, view::map::MappedSerializedValue, CollectionName, Schematic, ViewName},
    transaction::{OperationResult, Transaction},
=======
    circulate::Message,
    connection::{AccessPolicy, QueryKey, Range, Sort},
    document::{AnyDocumentId, Header, OwnedDocument},
    keyvalue::KeyValue,
    pubsub::{PubSub, Subscriber},
    schema::{self, view::map::MappedDocuments, Map, MappedValue, SerializedView},
    transaction::Transaction,
>>>>>>> b2294ebd
};
use bonsaidb_local::{AsyncDatabase, Database};
use derive_where::derive_where;

use crate::{Backend, CustomServer, NoBackend};

/// A database belonging to a [`CustomServer`].
#[derive_where(Debug)]
pub struct ServerDatabase<B: Backend = NoBackend> {
    pub(crate) server: CustomServer<B>,
    pub(crate) db: AsyncDatabase,
}

impl<B: Backend> From<ServerDatabase<B>> for Database {
    fn from(server: ServerDatabase<B>) -> Self {
        Self::from(server.db)
    }
}

impl<'a, B: Backend> From<&'a ServerDatabase<B>> for Database {
    fn from(server: &'a ServerDatabase<B>) -> Self {
        Self::from(server.db.clone())
    }
}

impl<B: Backend> ServerDatabase<B> {
    /// Restricts an unauthenticated instance to having `effective_permissions`.
    /// Returns `None` if a session has already been established.
    #[must_use]
    pub fn with_effective_permissions(&self, effective_permissions: Permissions) -> Option<Self> {
        self.db
            .with_effective_permissions(effective_permissions)
            .map(|db| Self {
                db,
                server: self.server.clone(),
            })
    }
}

impl<B: Backend> Deref for ServerDatabase<B> {
    type Target = AsyncDatabase;

    fn deref(&self) -> &Self::Target {
        &self.db
    }
}

/// Uses `CustomServer`'s `PubSub` relay.
#[async_trait]
impl<B: Backend> AsyncPubSub for ServerDatabase<B> {
    type Subscriber = bonsaidb_local::Subscriber;

    async fn create_subscriber(&self) -> Result<Self::Subscriber, bonsaidb_core::Error> {
        let subscriber = self.db.create_subscriber().await?;
        Ok(subscriber)
    }

    async fn publish_bytes(
        &self,
        topic: Vec<u8>,
        payload: Vec<u8>,
    ) -> Result<(), bonsaidb_core::Error> {
        self.db.publish_bytes(topic, payload).await
    }

    async fn publish_bytes_to_all(
        &self,
        topics: impl IntoIterator<Item = Vec<u8>> + Send + 'async_trait,
        payload: Vec<u8>,
    ) -> Result<(), bonsaidb_core::Error> {
        self.db.publish_bytes_to_all(topics, payload).await
    }
}

/// Pass-through implementation
#[async_trait]
impl<B: Backend> bonsaidb_core::connection::AsyncConnection for ServerDatabase<B> {
    type Storage = CustomServer<B>;

    fn storage(&self) -> Self::Storage {
        self.server.clone()
    }

    async fn list_executed_transactions(
        &self,
        starting_id: Option<u64>,
        result_limit: Option<u32>,
    ) -> Result<Vec<bonsaidb_core::transaction::Executed>, bonsaidb_core::Error> {
        self.db
            .list_executed_transactions(starting_id, result_limit)
            .await
    }

    async fn last_transaction_id(&self) -> Result<Option<u64>, bonsaidb_core::Error> {
        self.db.last_transaction_id().await
    }

    async fn compact_collection<C: schema::Collection>(&self) -> Result<(), bonsaidb_core::Error> {
        self.db.compact_collection::<C>().await
    }

    async fn compact(&self) -> Result<(), bonsaidb_core::Error> {
        self.db.compact().await
    }

    async fn compact_key_value_store(&self) -> Result<(), bonsaidb_core::Error> {
        self.db.compact_key_value_store().await
    }
}

/// Pass-through implementation
#[async_trait]
impl<B: Backend> AsyncKeyValue for ServerDatabase<B> {
    async fn execute_key_operation(
        &self,
        op: bonsaidb_core::keyvalue::KeyOperation,
    ) -> Result<bonsaidb_core::keyvalue::Output, bonsaidb_core::Error> {
        self.db.execute_key_operation(op).await
    }
}

#[async_trait]
impl<B: Backend> AsyncLowLevelConnection for ServerDatabase<B> {
    fn schematic(&self) -> &Schematic {
        self.db.schematic()
    }

    async fn get_from_collection(
        &self,
        id: DocumentId,
        collection: &CollectionName,
    ) -> Result<Option<OwnedDocument>, bonsaidb_core::Error> {
        self.db.get_from_collection(id, collection).await
    }

    async fn list_from_collection(
        &self,
        ids: Range<DocumentId>,
        order: Sort,
        limit: Option<u32>,
        collection: &CollectionName,
    ) -> Result<Vec<OwnedDocument>, bonsaidb_core::Error> {
        self.db
            .list_from_collection(ids, order, limit, collection)
            .await
    }

<<<<<<< HEAD
    async fn count_from_collection(
        &self,
        ids: Range<DocumentId>,
        collection: &CollectionName,
    ) -> Result<u64, bonsaidb_core::Error> {
        self.db.count_from_collection(ids, collection).await
    }

    async fn get_multiple_from_collection(
        &self,
        ids: &[DocumentId],
        collection: &CollectionName,
    ) -> Result<Vec<OwnedDocument>, bonsaidb_core::Error> {
        self.db.get_multiple_from_collection(ids, collection).await
    }

    async fn compact_collection_by_name(
        &self,
        collection: CollectionName,
    ) -> Result<(), bonsaidb_core::Error> {
        self.db.compact_collection_by_name(collection).await
=======
    async fn list_headers<C, R, PrimaryKey>(
        &self,
        ids: R,
        order: Sort,
        limit: Option<u32>,
    ) -> Result<Vec<Header>, bonsaidb_core::Error>
    where
        C: schema::Collection,
        R: Into<Range<PrimaryKey>> + Send,
        PrimaryKey: Into<AnyDocumentId<C::PrimaryKey>> + Send,
    {
        self.db
            .list_headers::<C, R, PrimaryKey>(ids, order, limit)
            .await
    }

    async fn count<C, R, PrimaryKey>(&self, ids: R) -> Result<u64, bonsaidb_core::Error>
    where
        C: schema::Collection,
        R: Into<Range<PrimaryKey>> + Send,
        PrimaryKey: Into<AnyDocumentId<C::PrimaryKey>> + Send,
    {
        self.db.count::<C, R, PrimaryKey>(ids).await
>>>>>>> b2294ebd
    }

    async fn query_by_name(
        &self,
        view: &ViewName,
        key: Option<QueryKey<Bytes>>,
        order: Sort,
        limit: Option<u32>,
        access_policy: AccessPolicy,
    ) -> Result<Vec<schema::view::map::Serialized>, bonsaidb_core::Error> {
        self.db
            .query_by_name(view, key, order, limit, access_policy)
            .await
    }

    async fn query_by_name_with_docs(
        &self,
        view: &ViewName,
        key: Option<QueryKey<Bytes>>,
        order: Sort,
        limit: Option<u32>,
        access_policy: AccessPolicy,
    ) -> Result<schema::view::map::MappedSerializedDocuments, bonsaidb_core::Error> {
        self.db
            .query_by_name_with_docs(view, key, order, limit, access_policy)
            .await
    }

    async fn reduce_by_name(
        &self,
        view: &ViewName,
        key: Option<QueryKey<Bytes>>,
        access_policy: AccessPolicy,
    ) -> Result<Vec<u8>, bonsaidb_core::Error> {
        self.db.reduce_by_name(view, key, access_policy).await
    }

    async fn reduce_grouped_by_name(
        &self,
        view: &ViewName,
        key: Option<QueryKey<Bytes>>,
        access_policy: AccessPolicy,
    ) -> Result<Vec<MappedSerializedValue>, bonsaidb_core::Error> {
        self.db
            .reduce_grouped_by_name(view, key, access_policy)
            .await
    }

    async fn delete_docs_by_name(
        &self,
        view: &ViewName,
        key: Option<QueryKey<Bytes>>,
        access_policy: AccessPolicy,
    ) -> Result<u64, bonsaidb_core::Error> {
        self.db.delete_docs_by_name(view, key, access_policy).await
    }

    async fn apply_transaction(
        &self,
        transaction: Transaction,
    ) -> Result<Vec<OperationResult>, bonsaidb_core::Error> {
        self.db.apply_transaction(transaction).await
    }
}<|MERGE_RESOLUTION|>--- conflicted
+++ resolved
@@ -2,24 +2,14 @@
 
 use async_trait::async_trait;
 use bonsaidb_core::{
-<<<<<<< HEAD
     arc_bytes::serde::Bytes,
     connection::{AccessPolicy, AsyncLowLevelConnection, QueryKey, Range, Sort},
-    document::{DocumentId, OwnedDocument},
+    document::{DocumentId, Header, OwnedDocument},
     keyvalue::AsyncKeyValue,
     permissions::Permissions,
     pubsub::AsyncPubSub,
     schema::{self, view::map::MappedSerializedValue, CollectionName, Schematic, ViewName},
     transaction::{OperationResult, Transaction},
-=======
-    circulate::Message,
-    connection::{AccessPolicy, QueryKey, Range, Sort},
-    document::{AnyDocumentId, Header, OwnedDocument},
-    keyvalue::KeyValue,
-    pubsub::{PubSub, Subscriber},
-    schema::{self, view::map::MappedDocuments, Map, MappedValue, SerializedView},
-    transaction::Transaction,
->>>>>>> b2294ebd
 };
 use bonsaidb_local::{AsyncDatabase, Database};
 use derive_where::derive_where;
@@ -167,7 +157,18 @@
             .await
     }
 
-<<<<<<< HEAD
+    async fn list_headers_from_collection(
+        &self,
+        ids: Range<DocumentId>,
+        order: Sort,
+        limit: Option<u32>,
+        collection: &CollectionName,
+    ) -> Result<Vec<Header>, bonsaidb_core::Error> {
+        self.db
+            .list_headers_from_collection(ids, order, limit, collection)
+            .await
+    }
+
     async fn count_from_collection(
         &self,
         ids: Range<DocumentId>,
@@ -189,31 +190,6 @@
         collection: CollectionName,
     ) -> Result<(), bonsaidb_core::Error> {
         self.db.compact_collection_by_name(collection).await
-=======
-    async fn list_headers<C, R, PrimaryKey>(
-        &self,
-        ids: R,
-        order: Sort,
-        limit: Option<u32>,
-    ) -> Result<Vec<Header>, bonsaidb_core::Error>
-    where
-        C: schema::Collection,
-        R: Into<Range<PrimaryKey>> + Send,
-        PrimaryKey: Into<AnyDocumentId<C::PrimaryKey>> + Send,
-    {
-        self.db
-            .list_headers::<C, R, PrimaryKey>(ids, order, limit)
-            .await
-    }
-
-    async fn count<C, R, PrimaryKey>(&self, ids: R) -> Result<u64, bonsaidb_core::Error>
-    where
-        C: schema::Collection,
-        R: Into<Range<PrimaryKey>> + Send,
-        PrimaryKey: Into<AnyDocumentId<C::PrimaryKey>> + Send,
-    {
-        self.db.count::<C, R, PrimaryKey>(ids).await
->>>>>>> b2294ebd
     }
 
     async fn query_by_name(
