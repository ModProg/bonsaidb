//! Macros BonsaiDb.

#![forbid(unsafe_code)]
#![warn(
    clippy::cargo,
    missing_docs,
    // clippy::missing_docs_in_private_items,
    clippy::pedantic,
    future_incompatible,
    rust_2018_idioms,
)]
#![cfg_attr(doc, deny(rustdoc::all))]

use attribute_derive::{Attribute, ConvertParsed};
use manyhow::{bail, manyhow, Result};
use proc_macro2::{Span, TokenStream};
use proc_macro_crate::{crate_name, FoundCrate};
use quote::ToTokens;
use quote_use::{
    format_ident_namespaced as format_ident, parse_quote_use as parse_quote, quote_use as quote,
};
use syn::punctuated::Punctuated;
use syn::{
<<<<<<< HEAD
    parse_macro_input, Data, DataEnum, DataStruct, DeriveInput, Expr, Field, Fields, FieldsNamed,
    FieldsUnnamed, Ident, Index, Path, Token, Type, TypePath, Variant,
=======
    parse, Data, DataEnum, DataStruct, DeriveInput, Expr, Field, Fields, FieldsNamed,
    FieldsUnnamed, Ident, Index, LitStr, Path, Token, Type, TypePath, TypeTuple, Variant,
>>>>>>> 053e95aa
};

mod view;

// -----------------------------------------------------------------------------
//     - Core Macros -
// -----------------------------------------------------------------------------

fn core_path() -> Path {
    match crate_name("bonsaidb")
        .or_else(|_| crate_name("bonsaidb_server"))
        .or_else(|_| crate_name("bonsaidb_local"))
        .or_else(|_| crate_name("bonsaidb_client"))
    {
        Ok(FoundCrate::Name(name)) => {
            let ident = Ident::new(&name, Span::call_site());
            parse_quote!(::#ident::core)
        }
        Ok(FoundCrate::Itself) => parse_quote!(crate::core),
        Err(_) => match crate_name("bonsaidb_core") {
            Ok(FoundCrate::Name(name)) => {
                let ident = Ident::new(&name, Span::call_site());
                parse_quote!(::#ident)
            }
            Ok(FoundCrate::Itself) => parse_quote!(crate),
            Err(_) => match () {
                () if cfg!(feature = "omnibus-path") => parse_quote!(::bonsaidb::core),
                () if cfg!(feature = "server-path") => parse_quote!(::bonsaidb_server::core),
                () if cfg!(feature = "local-path") => parse_quote!(::bonsaidb_local::core),
                () if cfg!(feature = "client-path") => parse_quote!(::bonsaidb_client::core),
                _ => parse_quote!(::bonsaidb_core),
            },
        },
    }
}

<<<<<<< HEAD
macro_rules! unwrap_or_abort {
    ($expr:expr) => {
        match $expr {
            Ok(t) => t,
            Err(e) => {
                return e.into_compile_error().into();
            }
        }
    };
}
pub(crate) use unwrap_or_abort;

=======
>>>>>>> 053e95aa
#[derive(Attribute)]
#[attribute(ident = collection)]
struct CollectionAttribute {
    authority: Option<Expr>,
    #[attribute(example = "\"name\"")]
    name: String,
    #[attribute(optional, example = "[SomeView, AnotherView]")]
    views: Vec<Type>,
    #[attribute(example = "Format or None")]
    serialization: Option<Path>,
    #[attribute(example = "Some(KeyId::Master)")]
    encryption_key: Option<Expr>,
    encryption_required: bool,
    encryption_optional: bool,
    #[attribute(example = "u64")]
    primary_key: Option<Type>,
    #[attribute(example = "function_name or |doc| { .. }")]
    natural_id: Option<Expr>,
    #[attribute(example = "bosaidb::core")]
    core: Option<Path>,
}

/// Derives the `bonsaidb::core::schema::Collection` trait.
/// `#[collection(authority = "Authority", name = "Name", views = [a, b, c])]`
#[manyhow]
#[proc_macro_derive(Collection, attributes(collection))]
pub fn collection_derive(input: proc_macro::TokenStream) -> Result {
    let DeriveInput {
        attrs,
        ident,
        generics,
        ..
    } = parse(input)?;

    let CollectionAttribute {
        authority,
        name,
        views,
        serialization,
        primary_key,
        natural_id,
        core,
        encryption_key,
        encryption_required,
        encryption_optional,
    } = CollectionAttribute::from_attributes(&attrs)?;

    if encryption_required && encryption_key.is_none() {
        bail!("If `collection(encryption_required)` is set you need to provide an encryption key via `collection(encryption_key = EncryptionKey)`")
    }

    let (impl_generics, ty_generics, where_clause) = generics.split_for_impl();

    let core = core.unwrap_or_else(core_path);

    let primary_key = primary_key.unwrap_or_else(|| parse_quote!(u64));

    let serialization = match serialization {
        Some(serialization) if serialization.is_ident("None") => {
            if let Some(natural_id) = natural_id {
                bail!(
                    natural_id,
                    "`natural_id` must be manually implemented when using `serialization = None`"
                );
            }

            TokenStream::new()
        }
        Some(serialization) => {
            let natural_id = natural_id.map(|natural_id| {
                quote!(
                    fn natural_id(contents: &Self::Contents) -> Option<Self::PrimaryKey> {
                        #natural_id(contents)
                    }
                )
            });
            quote! {
                impl #impl_generics #core::schema::SerializedCollection for #ident #ty_generics #where_clause {
                    type Contents = #ident #ty_generics;
                    type Format = #serialization;

                    fn format() -> Self::Format {
                        #serialization::default()
                    }

                    #natural_id
                }
            }
        }
        None => {
            let natural_id = natural_id.map(|natural_id| {
                quote!(
                    fn natural_id(&self) -> Option<Self::PrimaryKey> {
                        (#natural_id)(self)
                    }
                )
            });
            quote! {
                impl #impl_generics #core::schema::DefaultSerialization for #ident #ty_generics #where_clause {
                    #natural_id
                }
            }
        }
    };

    let name = authority.map_or_else(
        || quote!(#core::schema::Qualified::private(#name)),
        |authority| quote!(#core::schema::Qualified::new(#authority, #name)),
    );

    let encryption = encryption_key.map(|encryption_key| {
        let encryption = if encryption_required || !encryption_optional {
            encryption_key.into_token_stream()
        } else {
            quote! {
                if #core::ENCRYPTION_ENABLED {
                    #encryption_key
                } else {
                    None
                }
            }
        };
        quote! {
            fn encryption_key() -> Option<#core::document::KeyId> {
                #encryption
            }
        }
    });

    Ok(quote! {
        impl #impl_generics #core::schema::Collection for #ident #ty_generics #where_clause {
            type PrimaryKey = #primary_key;

            fn collection_name() -> #core::schema::CollectionName {
                #name
            }
            fn define_views(schema: &mut #core::schema::Schematic) -> Result<(), #core::Error> {
                #( schema.define_view(#views)?; )*
                Ok(())
            }
            #encryption
        }
        #serialization
    })
}
/// Derives the `bonsaidb::core::schema::View` trait.
///
/// `#[view(collection=CollectionType, key=KeyType, value=ValueType, name = "by-name")]`
/// `name` and `value` are optional
#[manyhow]
#[proc_macro_derive(View, attributes(view))]
<<<<<<< HEAD
pub fn view_derive(input: proc_macro::TokenStream) -> proc_macro::TokenStream {
    view::derive(parse_macro_input!(input as DeriveInput)).into()
}
/// Derives the `bonsaidb::core::schema::ViewSchema` trait.
#[proc_macro_error]
/// `#[view_schema(version = 1, unique = true, lazy = false, view=ViewType, mapped_key=KeyType<'doc>)]`
///
/// All attributes are optional.
#[proc_macro_derive(ViewSchema, attributes(view_schema))]
pub fn view_schema_derive(input: proc_macro::TokenStream) -> proc_macro::TokenStream {
    view::derive_schema(parse_macro_input!(input as DeriveInput)).into()
=======
pub fn view_derive(input: proc_macro::TokenStream) -> Result {
    let DeriveInput {
        attrs,
        ident,
        generics,
        ..
    } = parse(input)?;

    let ViewAttribute {
        collection,
        key,
        name,
        value,
        core,
        serialization,
    } = ViewAttribute::from_attributes(&attrs)?;

    let core = core.unwrap_or_else(core_path);

    let value = value.unwrap_or_else(|| {
        Type::Tuple(TypeTuple {
            paren_token: Paren::default(),
            elems: Punctuated::new(),
        })
    });

    let name = name
        .as_ref()
        .map_or_else(|| ident.to_string(), LitStr::value);

    let (impl_generics, ty_generics, where_clause) = generics.split_for_impl();

    let serialization = match serialization {
        Some(serialization) if serialization.is_ident("None") => TokenStream::new(),
        Some(serialization) => quote! {
            impl #impl_generics #core::schema::SerializedView for #ident #ty_generics #where_clause {
                type Format = #serialization;

                fn format() -> Self::Format {
                    #serialization::default()
                }
            }
        },
        None => quote! {
            impl #impl_generics #core::schema::DefaultViewSerialization for #ident #ty_generics #where_clause {}
        },
    };

    Ok(quote! {
        impl #impl_generics #core::schema::View for #ident #ty_generics #where_clause {
            type Collection = #collection;
            type Key = #key;
            type Value = #value;

            fn name(&self) -> #core::schema::Name {
                #core::schema::Name::new(#name)
            }
        }
        #serialization
    })
>>>>>>> 053e95aa
}

#[derive(Attribute)]
#[attribute(ident = schema)]
struct SchemaAttribute {
    #[attribute(example = "\"name\"")]
    name: String,
    #[attribute(example = "\"authority\"")]
    authority: Option<Expr>,
    #[attribute(optional, example = "[SomeCollection, AnotherCollection]")]
    collections: Vec<Type>,
    #[attribute(optional, example = "[SomeSchema, AnotherSchema]")]
    include: Vec<Type>,
    #[attribute(example = "bosaidb::core")]
    core: Option<Path>,
}

/// Derives the `bonsaidb::core::schema::Schema` trait.
///
/// `#[schema(name = "Name", authority = "Authority", collections = [A, B, C]), core = bonsaidb::core]`
/// `authority`, `collections` and `core` are optional
#[manyhow]
#[proc_macro_derive(Schema, attributes(schema))]
pub fn schema_derive(input: proc_macro::TokenStream) -> Result {
    let DeriveInput {
        attrs,
        ident,
        generics,
        ..
    } = parse(input)?;

    let SchemaAttribute {
        name,
        authority,
        collections,
        include,
        core,
    } = SchemaAttribute::from_attributes(&attrs)?;

    let core = core.unwrap_or_else(core_path);
    let (impl_generics, ty_generics, where_clause) = generics.split_for_impl();

    let name = authority.map_or_else(
        || quote!(#core::schema::Qualified::private(#name)),
        |authority| quote!(#core::schema::Qualified::new(#authority, #name)),
    );

    Ok(quote! {
        impl #impl_generics #core::schema::Schema for #ident #ty_generics #where_clause {
            fn schema_name() -> #core::schema::SchemaName {
                #name
            }

            fn define_collections(
                schema: &mut #core::schema::Schematic
            ) -> Result<(), #core::Error> {
                #( schema.define_collection::<#collections>()?; )*

                #( <#include as #core::schema::Schema>::define_collections(schema)?; )*

                Ok(())
            }
        }
    })
}

#[derive(Attribute)]
#[attribute(ident = key)]
struct KeyAttribute {
    #[attribute(example = "bosaidb::core")]
    core: Option<Path>,
    #[attribute(default = NullHandling::Escape, example = "escape")]
    null_handling: NullHandling,
    can_own_bytes: bool,
    #[attribute(example = "u8")]
    enum_repr: Option<Type>,
    #[attribute(example = "\"name\"")]
    name: Option<String>,
}

enum NullHandling {
    Escape,
    Allow,
    Deny,
}

impl ConvertParsed for NullHandling {
    type Type = Ident;

    fn convert(value: Self::Type) -> syn::Result<Self> {
        if value == "escape" {
            Ok(NullHandling::Escape)
        } else if value == "allow" {
            Ok(NullHandling::Allow)
        } else if value == "deny" {
            Ok(NullHandling::Deny)
        } else {
            Err(syn::Error::new(
                Span::call_site(),
                "only `escape`, `allow`, and `deny` are allowed for `null_handling`",
            ))
        }
    }
}

/// Derives the `bonsaidb::core::key::Key` trait.
///
/// `#[key(null_handling = escape, enum_repr = u8, core = bonsaidb::core)]`, all parameters are optional
#[manyhow]
#[proc_macro_derive(Key, attributes(key))]
pub fn key_derive(input: proc_macro::TokenStream) -> Result {
    let DeriveInput {
        attrs,
        ident,
        generics,
        data,
        ..
    } = parse(input)?;

    // Only relevant if it is an enum, gets the representation to use for the variant key
    let repr = attrs.iter().find_map(|attr| {
        attr.path()
            .is_ident("repr")
            .then(|| attr.parse_args::<Ident>().ok())
            .flatten()
            .and_then(|ident| {
                matches!(
                    ident.to_string().as_ref(),
                    "u8" | "u16"
                        | "u32"
                        | "u64"
                        | "u128"
                        | "usize"
                        | "i8"
                        | "i16"
                        | "i32"
                        | "i64"
                        | "i128"
                        | "isize"
                )
                .then(|| ident)
            })
    });

    let KeyAttribute {
        core,
        null_handling,
        enum_repr,
        can_own_bytes,
        name,
    } = KeyAttribute::from_attributes(&attrs)?;

    let name = name.map_or_else(
        || quote!(std::any::type_name::<Self>()),
        |name| quote!(#name),
    );

    if matches!(data, Data::Struct(_)) && enum_repr.is_some() {
        // TODO better span when attribute-derive supports that
        bail!(enum_repr, "`enum_repr` is only usable with enums")
    }

    let repr: Type = enum_repr.unwrap_or_else(|| {
        Type::Path(TypePath {
            qself: None,
            path: repr.unwrap_or_else(|| format_ident!("isize")).into(),
        })
    });

    let (encoder_constructor, decoder_constructor) = match null_handling {
        NullHandling::Escape => (quote!(default), quote!(default_for)),
        NullHandling::Allow => (quote!(allowing_null_bytes), quote!(allowing_null_bytes)),
        NullHandling::Deny => (quote!(denying_null_bytes), quote!(denying_null_bytes)),
    };

    let core = core.unwrap_or_else(core_path);
    let (_, ty_generics, _) = generics.split_for_impl();
    let mut generics = generics.clone();
    let lifetimes: Vec<_> = generics.lifetimes().cloned().collect();
    let where_clause = generics.make_where_clause();
    for lifetime in lifetimes {
        where_clause.predicates.push(parse_quote!($'key: #lifetime));
    }
    generics
        .params
        .push(syn::GenericParam::Lifetime(parse_quote!($'key)));
    let (impl_generics, _, where_clause) = generics.split_for_impl();

    // Special case the implementation for 1
    // field -- just pass through to the
    // inner type so that this encoding is
    // completely transparent.
    if let Some((name, ty, map)) = match &data {
        Data::Struct(DataStruct {
            fields: Fields::Named(FieldsNamed { named, .. }),
            ..
        }) if named.len() == 1 => {
            let name = &named[0].ident;
            Some((
                quote!(#name),
                named[0].ty.clone(),
                quote!(|value| Self { #name: value }),
            ))
        }
        Data::Struct(DataStruct {
            fields: Fields::Unnamed(FieldsUnnamed { unnamed, .. }),
            ..
        }) if unnamed.len() == 1 => Some((quote!(0), unnamed[0].ty.clone(), quote!(Self))),
        _ => None,
    } {
        return Ok(quote! {
            # use std::{borrow::Cow, io::{self, ErrorKind}};
            # use #core::key::{ByteSource, KeyVisitor, IncorrectByteLength, Key, KeyEncoding};

            impl #impl_generics Key<$'key> for #ident #ty_generics #where_clause {
                const CAN_OWN_BYTES: bool = <#ty>::CAN_OWN_BYTES;

                fn from_ord_bytes<$'b>(bytes: ByteSource<$'key, $'b>) -> Result<Self, Self::Error> {
                    <#ty>::from_ord_bytes(bytes).map(#map)
                }
            }

            impl #impl_generics KeyEncoding<Self> for #ident #ty_generics #where_clause {
                type Error = <#ty as KeyEncoding>::Error;

                const LENGTH: Option<usize> = <#ty>::LENGTH;

                fn describe<Visitor>(visitor: &mut Visitor)
                where
                    Visitor: KeyVisitor,
                {
                    <#ty>::describe(visitor)
                }

                fn as_ord_bytes(&self) -> Result<Cow<'_, [u8]>, Self::Error> {
                    self.#name.as_ord_bytes()
                }
            }
        });
    }

    let (encode_fields, decode_fields, describe, composite_kind, field_count): (
        TokenStream,
        TokenStream,
        TokenStream,
        TokenStream,
        usize,
    ) = match data {
        Data::Struct(DataStruct { fields, .. }) => {
            let (encode_fields, decode_fields, describe, field_count) = match fields {
                Fields::Named(FieldsNamed { named, .. }) => {
                    let field_count = named.len();
                    let (encode_fields, (decode_fields, describe)): (
                        TokenStream,
                        (TokenStream, TokenStream),
                    ) = named
                        .into_iter()
                        .map(|Field { ident, ty, .. }| {
                            let ident = ident.expect("named fields have idents");
                            (
                                quote!($encoder.encode(&self.#ident)?;),
                                (
                                    quote!(#ident: $decoder.decode()?,),
                                    quote!(<#ty>::describe(visitor);),
                                ),
                            )
                        })
                        .unzip();
                    (
                        encode_fields,
                        quote!( Self { #decode_fields }),
                        describe,
                        field_count,
                    )
                }
                Fields::Unnamed(FieldsUnnamed { unnamed, .. }) => {
                    let field_count = unnamed.len();
                    let (encode_fields, (decode_fields, describe)): (
                        TokenStream,
                        (TokenStream, TokenStream),
                    ) = unnamed
                        .into_iter()
                        .enumerate()
                        .map(|(idx, field)| {
                            let ty = field.ty;
                            let idx = Index::from(idx);
                            (
                                quote!($encoder.encode(&self.#idx)?;),
                                (
                                    quote!($decoder.decode()?,),
                                    quote!(<#ty>::describe(visitor);),
                                ),
                            )
                        })
                        .unzip();
                    (
                        encode_fields,
                        quote!(Self(#decode_fields)),
                        describe,
                        field_count,
                    )
                }
                Fields::Unit => {
                    return Ok(quote! {
                        # use std::{borrow::Cow, io::{self, ErrorKind}};
                        # use #core::key::{ByteSource, KeyVisitor, IncorrectByteLength, Key, KeyKind, KeyEncoding};

                        impl #impl_generics Key<$'key> for #ident #ty_generics #where_clause {
                            const CAN_OWN_BYTES: bool = false;

                            fn from_ord_bytes<$'b>(bytes: ByteSource<$'key, $'b>) -> Result<Self, Self::Error> {
                                Ok(Self)
                            }
                        }

                        impl #impl_generics KeyEncoding<Self> for #ident #ty_generics #where_clause {
                            type Error = std::convert::Infallible;

                            const LENGTH: Option<usize> = Some(0);

                            fn describe<Visitor>(visitor: &mut Visitor)
                            where
                                Visitor: KeyVisitor,
                            {
                                visitor.visit_type(KeyKind::Unit);
                            }

                            fn as_ord_bytes(&self) -> Result<Cow<'_, [u8]>, Self::Error> {
                                Ok(Cow::Borrowed(&[]))
                            }
                        }
                    })
                }
            };
            (
                encode_fields,
                quote!(let $self_ = #decode_fields;),
                describe,
                quote!(#core::key::CompositeKind::Struct(std::borrow::Cow::Borrowed(#name))),
                field_count,
            )
        }
        Data::Enum(DataEnum { variants, .. }) => {
            let mut prev_ident = None;
            let field_count = variants.len();
            let all_variants_are_empty = variants.iter().all(|variant| variant.fields.is_empty());

            let (consts, (encode_variants, (decode_variants, describe))): (
                TokenStream,
                (TokenStream, (TokenStream, TokenStream)),
            ) = variants
                .into_iter()
                .enumerate()
                .map(
                    |(
                        idx,
                        Variant {
                            fields,
                            ident,
                            discriminant,
                            ..
                        },
                    )| {
                        let discriminant = discriminant.map_or_else(
                            || {
                                prev_ident
                                    .as_ref()
                                    .map_or_else(|| quote!(0), |ident| quote!(#ident + 1))
                            },
                            |(_, expr)| expr.to_token_stream(),
                        );

                        let const_ident = format_ident!("$discriminant{idx}");
                        let const_ = quote!(const #const_ident: #repr = #discriminant;);

                        let ret = (
                            const_,
                            match fields {
                                Fields::Named(FieldsNamed { named, .. }) => {
                                    let (idents, (encode_fields, (decode_fields, describe))): (
                                        Punctuated<_, Token![,]>,
                                        (TokenStream, (TokenStream, TokenStream)),
                                    ) = named
                                        .into_iter()
                                        .map(|Field { ident, ty, .. }| {
                                            let ident = ident.expect("named fields have idents");
                                            (
                                                ident.clone(),
                                                (
                                                    quote!($encoder.encode(#ident)?;),
                                                    (
                                                        quote!(#ident: $decoder.decode()?,),
                                                        quote!(<#ty>::describe(visitor);),
                                                    ),
                                                ),
                                            )
                                        })
                                        .unzip();
                                    (
                                        quote! {
                                            Self::#ident{#idents} => {
                                                $encoder.encode(&#const_ident)?;
                                                #encode_fields
                                            },
                                        },
                                        (
                                            quote! {
                                                #const_ident => Self::#ident{#decode_fields},
                                            },
                                            describe,
                                        ),
                                    )
                                }
                                Fields::Unnamed(FieldsUnnamed { unnamed, .. }) => {
                                    let (idents, (encode_fields, (decode_fields, describe))): (
                                        Punctuated<_, Token![,]>,
                                        (TokenStream, (TokenStream, TokenStream)),
                                    ) = unnamed
                                        .into_iter()
                                        .enumerate()
                                        .map(|(idx, field)| {
                                            let ident = format_ident!("$field_{idx}");
                                            let ty = field.ty;
                                            (
                                                ident.clone(),
                                                (
                                                    quote!($encoder.encode(#ident)?;),
                                                    (
                                                        quote!($decoder.decode()?,),
                                                        quote!(<#ty>::describe(visitor);),
                                                    ),
                                                ),
                                            )
                                        })
                                        .unzip();
                                    (
                                        quote! {
                                            Self::#ident(#idents) => {
                                                $encoder.encode(&#const_ident)?;
                                                #encode_fields
                                            },
                                        },
                                        (
                                            quote! {
                                                #const_ident => Self::#ident(#decode_fields),
                                            },
                                            describe,
                                        ),
                                    )
                                }
                                Fields::Unit => {
                                    let encode = if all_variants_are_empty {
                                        quote!(Self::#ident => #const_ident.as_ord_bytes(),)
                                    } else {
                                        quote!(Self::#ident => $encoder.encode(&#const_ident)?,)
                                    };
                                    (
                                        encode,
                                        (
                                            quote!(#const_ident => Self::#ident,),
                                            quote!(visitor.visit_type(#core::key::KeyKind::Unit);),
                                        ),
                                    )
                                }
                            },
                        );
                        prev_ident = Some(const_ident);
                        ret
                    },
                )
                .unzip();

            if all_variants_are_empty {
                // Special case: if no enum variants have embedded values,
                // implement Key as a plain value, avoiding the composite key
                // overhead.
                return Ok(quote! {
                    # use std::{borrow::Cow, io::{self, ErrorKind}};
                    # use #core::key::{ByteSource, CompositeKeyDecoder, KeyVisitor, CompositeKeyEncoder, CompositeKeyError, Key, KeyEncoding};

                    impl #impl_generics Key<$'key> for #ident #ty_generics #where_clause {
                        const CAN_OWN_BYTES: bool = false;

                        fn from_ord_bytes<$'b>(mut $bytes: ByteSource<$'key, $'b>) -> Result<Self, Self::Error> {
                            #consts
                            Ok(match <#repr>::from_ord_bytes($bytes).map_err(#core::key::CompositeKeyError::new)? {
                                #decode_variants
                                _ => return Err(#core::key::CompositeKeyError::from(io::Error::from(
                                        ErrorKind::InvalidData,
                                )))
                            })
                        }
                    }

                    impl #impl_generics KeyEncoding<Self> for #ident #ty_generics #where_clause {
                        type Error = CompositeKeyError;

                        const LENGTH: Option<usize> = <#repr as KeyEncoding>::LENGTH;

                        fn describe<Visitor>(visitor: &mut Visitor)
                        where
                            Visitor: KeyVisitor,
                        {
                            <#repr>::describe(visitor);
                        }

                        fn as_ord_bytes(&self) -> Result<Cow<'_, [u8]>, Self::Error> {
                            #consts
                            match self {
                                #encode_variants
                            }.map_err(#core::key::CompositeKeyError::new)
                        }
                    }
                });
            }

            // At least one variant has a value, which means we need to encode a composite field.
            (
                quote! {
                    #consts
                    match self{
                        #encode_variants
                    }
                },
                quote! {
                    # use std::io::{self, ErrorKind};
                    #consts
                    let $self_ = match $decoder.decode::<#repr>()? {
                        #decode_variants
                        _ => return Err(#core::key::CompositeKeyError::from(io::Error::from(
                                ErrorKind::InvalidData,
                        )))
                    };
                },
                describe,
                quote!(#core::key::CompositeKind::Tuple),
                field_count,
            )
        }
        Data::Union(_) => bail!("unions are not supported"),
    };

    Ok(quote! {
        # use std::{borrow::Cow, io::{self, ErrorKind}};
        # use #core::key::{ByteSource, CompositeKeyDecoder, KeyVisitor, CompositeKeyEncoder, CompositeKeyError, Key, KeyEncoding};

        impl #impl_generics Key<$'key> for #ident #ty_generics #where_clause {
            const CAN_OWN_BYTES: bool = #can_own_bytes;

            fn from_ord_bytes<$'b>(mut $bytes: ByteSource<$'key, $'b>) -> Result<Self, Self::Error> {

                let mut $decoder = CompositeKeyDecoder::#decoder_constructor($bytes);

                #decode_fields

                $decoder.finish()?;

                Ok($self_)
            }
        }

        impl #impl_generics KeyEncoding<Self> for #ident #ty_generics #where_clause {
            type Error = CompositeKeyError;

            // TODO fixed width if possible
            const LENGTH: Option<usize> = None;

            fn describe<Visitor>(visitor: &mut Visitor)
            where
                Visitor: KeyVisitor,
            {
                visitor.visit_composite(#composite_kind, #field_count);
                #describe
            }

            fn as_ord_bytes(&self) -> Result<Cow<'_, [u8]>, Self::Error> {
                let mut $encoder = CompositeKeyEncoder::#encoder_constructor();

                #encode_fields

                Ok(Cow::Owned($encoder.finish()))
            }
        }
    })
}

#[derive(Attribute)]
#[attribute(ident = api)]
struct ApiAttribute {
    #[attribute(example = "\"name\"")]
    name: String,
    #[attribute(example = "\"authority\"")]
    authority: Option<Expr>,
    #[attribute(example = "ResponseType")]
    response: Option<Type>,
    #[attribute(example = "ErrorType")]
    error: Option<Type>,
    #[attribute(example = "bosaidb::core")]
    core: Option<Path>,
}

/// Derives the `bonsaidb::core::api::Api` trait.
///
/// `#[api(name = "Name", authority = "Authority", response = ResponseType, error = ErrorType, core = bonsaidb::core)]`
/// `authority`, `response`, `error` and `core` are optional
#[manyhow]
#[proc_macro_derive(Api, attributes(api))]
pub fn api_derive(input: proc_macro::TokenStream) -> Result {
    let DeriveInput {
        attrs,
        ident,
        generics,
        ..
    } = parse(input)?;

    let ApiAttribute {
        name,
        authority,
        response,
        error,
        core,
    } = ApiAttribute::from_attributes(&attrs)?;

    let core = core.unwrap_or_else(core_path);
    let (impl_generics, ty_generics, where_clause) = generics.split_for_impl();

    let name = authority.map_or_else(
        || quote!(#core::schema::Qualified::private(#name)),
        |authority| quote!(#core::schema::Qualified::new(#authority, #name)),
    );

    let response = response.unwrap_or_else(|| parse_quote!(()));
    let error = error.unwrap_or_else(|| parse_quote!(#core::api::Infallible));

    Ok(quote! {
        # use #core::api::{Api, ApiName};

        impl #impl_generics Api for #ident #ty_generics #where_clause {
            type Response = #response;
            type Error = #error;

            fn name() -> ApiName {
                #name
            }
        }
    })
}

// -----------------------------------------------------------------------------
//     - File Macros -
// -----------------------------------------------------------------------------

fn files_path() -> Path {
    match crate_name("bonsaidb") {
        Ok(FoundCrate::Name(name)) => {
            let ident = Ident::new(&name, Span::call_site());
            parse_quote!(::#ident::files)
        }
        Ok(FoundCrate::Itself) => parse_quote!(crate::files),
        Err(_) => match crate_name("bonsaidb_files") {
            Ok(FoundCrate::Name(name)) => {
                let ident = Ident::new(&name, Span::call_site());
                parse_quote!(::#ident)
            }
            Ok(FoundCrate::Itself) => parse_quote!(crate),
            Err(_) if cfg!(feature = "omnibus-path") => parse_quote!(::bonsaidb::files),
            Err(_) => parse_quote!(::bonsaidb_core),
        },
    }
}

#[derive(Attribute)]
#[attribute(ident = file_config)]
struct FileConfigAttribute {
    #[attribute(example = "MetadataType")]
    metadata: Option<Type>,
    #[attribute(example = "65_536")]
    block_size: Option<usize>,
    #[attribute(example = "\"authority\"")]
    authority: Option<Expr>,
    #[attribute(example = "\"files\"")]
    files_name: Option<String>,
    #[attribute(example = "\"blocks\"")]
    blocks_name: Option<String>,
    #[attribute(example = "bosaidb::core")]
    core: Option<Path>,
    #[attribute(example = "bosaidb::files")]
    files: Option<Path>,
}

/// Derives the `bonsaidb::files::FileConfig` trait.
///
/// `#[api(metadata = MetadataType, block_size = 65_536, authority = "authority", files_name = "files", blocks_name = "blocks", core = bonsaidb::core, files = bosaidb::files)]`
/// all arguments are optional
#[manyhow]
#[proc_macro_derive(FileConfig, attributes(file_config))]
pub fn file_config_derive(input: proc_macro::TokenStream) -> Result {
    let DeriveInput {
        attrs,
        ident,
        generics,
        ..
    } = parse(input)?;

    let FileConfigAttribute {
        metadata,
        block_size,
        authority,
        files_name,
        blocks_name,
        core,
        files,
    } = FileConfigAttribute::from_attributes(&attrs)?;

    let core = core.unwrap_or_else(core_path);
    let files = files.unwrap_or_else(files_path);
    let (impl_generics, ty_generics, where_clause) = generics.split_for_impl();

    let (files_name, blocks_name) = match (authority, files_name, blocks_name) {
        (None, None, None) => (
            quote!(#files::BonsaiFiles::files_name()),
            quote!(#files::BonsaiFiles::blocks_name()),
        ),
        (Some(authority), Some(files_name), Some(blocks_name)) => (
            quote!(#core::schema::Qualified::new(#authority, #files_name)),
            quote!(#core::schema::Qualified::new(#authority, #blocks_name)),
        ),
        (None, Some(files_name), Some(blocks_name)) => (
            quote!(#core::schema::Qualified::private(#files_name)),
            quote!(#core::schema::Qualified::private(#blocks_name)),
        ),
        (Some(_), ..) => bail!(
            "if `authority` is specified, `files_name` and `blocks_name need to be provided as well"
        ),
        (_, Some(_), _) => {
            bail!("if `files_name` is specified, `blocks_name` needs to be provided as well")
        }
        (_, _, Some(_)) => {
            bail!("if `blocks_name` is specified, `files_name` needs to be provided as well")
        }
    };

    let metadata = metadata
        .unwrap_or_else(|| parse_quote!(<#files::BonsaiFiles as #files::FileConfig>::Metadata));
    let block_size = block_size.map_or_else(
        || quote!(<#files::BonsaiFiles as #files::FileConfig>::BLOCK_SIZE),
        |block_size| quote!(#block_size),
    );

    Ok(quote! {
        # use #files::FileConfig;
        # use #core::schema::CollectionName;

        impl #impl_generics FileConfig for #ident #ty_generics #where_clause {
            type Metadata = #metadata;
            const BLOCK_SIZE: usize = #block_size;

            fn files_name() -> CollectionName {
                #files_name
            }

            fn blocks_name() -> CollectionName {
                #blocks_name
            }
        }
    })
}

#[test]
fn ui() {
    use trybuild::TestCases;

    TestCases::new().compile_fail("tests/ui/*/*.rs");
}<|MERGE_RESOLUTION|>--- conflicted
+++ resolved
@@ -21,13 +21,8 @@
 };
 use syn::punctuated::Punctuated;
 use syn::{
-<<<<<<< HEAD
-    parse_macro_input, Data, DataEnum, DataStruct, DeriveInput, Expr, Field, Fields, FieldsNamed,
+    parse, Data, DataEnum, DataStruct, DeriveInput, Expr, Field, Fields, FieldsNamed,
     FieldsUnnamed, Ident, Index, Path, Token, Type, TypePath, Variant,
-=======
-    parse, Data, DataEnum, DataStruct, DeriveInput, Expr, Field, Fields, FieldsNamed,
-    FieldsUnnamed, Ident, Index, LitStr, Path, Token, Type, TypePath, TypeTuple, Variant,
->>>>>>> 053e95aa
 };
 
 mod view;
@@ -64,21 +59,6 @@
     }
 }
 
-<<<<<<< HEAD
-macro_rules! unwrap_or_abort {
-    ($expr:expr) => {
-        match $expr {
-            Ok(t) => t,
-            Err(e) => {
-                return e.into_compile_error().into();
-            }
-        }
-    };
-}
-pub(crate) use unwrap_or_abort;
-
-=======
->>>>>>> 053e95aa
 #[derive(Attribute)]
 #[attribute(ident = collection)]
 struct CollectionAttribute {
@@ -230,80 +210,17 @@
 /// `name` and `value` are optional
 #[manyhow]
 #[proc_macro_derive(View, attributes(view))]
-<<<<<<< HEAD
-pub fn view_derive(input: proc_macro::TokenStream) -> proc_macro::TokenStream {
-    view::derive(parse_macro_input!(input as DeriveInput)).into()
+pub fn view_derive(input: proc_macro::TokenStream) -> Result {
+    view::derive(parse(input)?)
 }
 /// Derives the `bonsaidb::core::schema::ViewSchema` trait.
-#[proc_macro_error]
+#[manyhow]
 /// `#[view_schema(version = 1, unique = true, lazy = false, view=ViewType, mapped_key=KeyType<'doc>)]`
 ///
 /// All attributes are optional.
 #[proc_macro_derive(ViewSchema, attributes(view_schema))]
-pub fn view_schema_derive(input: proc_macro::TokenStream) -> proc_macro::TokenStream {
-    view::derive_schema(parse_macro_input!(input as DeriveInput)).into()
-=======
-pub fn view_derive(input: proc_macro::TokenStream) -> Result {
-    let DeriveInput {
-        attrs,
-        ident,
-        generics,
-        ..
-    } = parse(input)?;
-
-    let ViewAttribute {
-        collection,
-        key,
-        name,
-        value,
-        core,
-        serialization,
-    } = ViewAttribute::from_attributes(&attrs)?;
-
-    let core = core.unwrap_or_else(core_path);
-
-    let value = value.unwrap_or_else(|| {
-        Type::Tuple(TypeTuple {
-            paren_token: Paren::default(),
-            elems: Punctuated::new(),
-        })
-    });
-
-    let name = name
-        .as_ref()
-        .map_or_else(|| ident.to_string(), LitStr::value);
-
-    let (impl_generics, ty_generics, where_clause) = generics.split_for_impl();
-
-    let serialization = match serialization {
-        Some(serialization) if serialization.is_ident("None") => TokenStream::new(),
-        Some(serialization) => quote! {
-            impl #impl_generics #core::schema::SerializedView for #ident #ty_generics #where_clause {
-                type Format = #serialization;
-
-                fn format() -> Self::Format {
-                    #serialization::default()
-                }
-            }
-        },
-        None => quote! {
-            impl #impl_generics #core::schema::DefaultViewSerialization for #ident #ty_generics #where_clause {}
-        },
-    };
-
-    Ok(quote! {
-        impl #impl_generics #core::schema::View for #ident #ty_generics #where_clause {
-            type Collection = #collection;
-            type Key = #key;
-            type Value = #value;
-
-            fn name(&self) -> #core::schema::Name {
-                #core::schema::Name::new(#name)
-            }
-        }
-        #serialization
-    })
->>>>>>> 053e95aa
+pub fn view_schema_derive(input: proc_macro::TokenStream) -> Result {
+    view::derive_schema(parse(input)?)
 }
 
 #[derive(Attribute)]
